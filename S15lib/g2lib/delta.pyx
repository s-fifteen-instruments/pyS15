cimport cython
import numpy as np
cimport numpy as np

DTYPE = np.int64
ctypedef np.int_t DTYPE_t

@cython.boundscheck(False)  # turn off bounds-checking
@cython.wraparound(False)   # turn off negative index wrapping
@cython.nonecheck(False)
def _delta_loop(double [:] t1 not None,
                double [:] t2 not None,
                int bins,
                double bin_width,
                int l_t1, 
                int l_t2):

    cdef np.ndarray histogram = np.zeros(bins, dtype=DTYPE)
    cdef int idx = 0
    cdef int idx2 = 0
    cdef int n, it_b, it_c
    cdef double c, b, k
    cdef double max_range = bins * bin_width
    for it_b in range(l_t1):
        b = t1[it_b]
        n = 0
        idx = idx2
        while True:
            if (idx + n) >= l_t2:
                break
            c = t2[idx + n]
            n += 1
            if c < b:
                idx2 = idx + n
                continue
            else:
                k = c - b
                if k >= max_range:
                    break
                histogram[int(k // bin_width)] += 1
    return histogram

@cython.wraparound(False)   # turn off negative index wrapping
def _cond_delta_loop(double [:] t1 not None,
                     double [:] t2 not None,
                     double [:] t3 not None,
                     int bins,
                     double bin_width,
                     int l_t1,
                     int l_t2,
                     int l_t3):

    cdef np.ndarray histogram_ba = np.zeros(bins, dtype=DTYPE)
    cdef np.ndarray histogram_ca = np.zeros(bins, dtype=DTYPE)
    cdef np.ndarray histogram_bc = np.zeros(bins, dtype=DTYPE)
    cdef np.ndarray histogram_cb = np.zeros(bins, dtype=DTYPE)
    cdef int idx = 0
    cdef int idx2 = 0
    cdef int idx3 = 0
    cdef int idx4 = 0
    cdef int n, m, it_a ,it_b, it_c
    cdef double c, b, a, k
    cdef double max_range = bins * bin_width
    # List while checking t2 first before t3
    for it_a in range(l_t1):
        a = t1[it_a] # current t1
        idx = idx2 # set t2 pos to start
        for it_b in range(l_t2):
            if (it_b + idx) >= l_t2: # protect against buffer overflow
                break
            b = t2[it_b + idx] # get t2 based on start and list index
            if b < a: # t2 still smaller than t1
                idx2 = idx + it_b # store index of t2 for next t1. Don't need to start from the first one again.
                continue # go to next in the t2 list
            else: # t2 larger than t1
                idx3 = idx4 # set t3 pos to start
                for it_c in range(l_t3): # go through t3 list
                    if (it_c + idx3) >= l_t3:
                        break
                    c = t3[it_c + idx3] # get t3 based on start and list index
                    if c < a: # similar to b < a
                        idx4 = idx3 + it_c
                        continue
                    else:
                        k = c - b
                        if k < 0 or  k >= max_range:
                            break
                        histogram_cb[int(k // bin_width)] +=1
                k = b - a
                if k >= max_range:
                    break
                histogram_ba[int(k // bin_width)] += 1
    # List while checking t3 first before t2
    idx2 = 0
    idx4 = 0
    for it_a in range(l_t1):
        a = t1[it_a]
        idx = idx2
        for it_c in range(l_t3):
            if (it_c + idx3) >= l_t3:
                break
            c = t3[it_c + idx]
            if c < a:
                idx2 = idx + it_c
                continue
            else:
                idx3 = idx4
                for it_b in range(l_t2):
                    if (it_b + idx) >= l_t2:
                        break
                    b = t2[it_b + idx3]
                    if b < a:
                        idx4 = idx3 + it_b
                        continue
                    else:
                        k = b - c
                        if k < 0 or k >= max_range:
                            break
                        histogram_bc[int(k // bin_width)] +=1
                k = c - a
                if k >= max_range:
                    break
                histogram_ca[int(k // bin_width)] += 1
    return histogram_ba, histogram_ca, histogram_cb, histogram_bc


def delta_loop(t1,
<<<<<<< HEAD
        t2,
        bins: int = 500,
        bin_width_ns: float = 2
        ):
    """Returns time difference histogram from two given lists (t1, t2) containing
           timestamps. List t1 contains the start times and t2 the stop times.
           Correlated t2 events should arrive after t1 events, since this function
           does not look for correlated events before t1 events.

        Args:
            t1 (List[float]): Start times.
            t2 (List[float]): Stop times.
            bins (int, optional): Number of histogram bins. Defaults to 500 bins.
            bin_width_ns (float, optional): Bin width in nano seconds. Defaults to 2 ns.

        Returns:
            List[int]: Time difference histogram.
        """
    cdef int l_t1 = len(t1)
    cdef int l_t2 = len(t2)
    return _delta_loop(t1, t2, bins, bin_width_ns, l_t1, l_t2)

def cond_delta_loop(t1,
        t2,
        t3,
        bins: int = 500,
        bin_width_ns: float = 2):
    """Returns time difference histogram from the given lists (t1, t2, t3) containing
           timestamps. List t1 contains the heralding times and t2, t3 the signal times.
           Correlated t2, t3 events should arrive after t1 events, since this function
           does not look for correlated events before t1 events.

        Args:
            t1 (List[float]): heralding times.
            t2 (List[float]): Start/Stop times.
            t3 (List[float]): Start/Stop times.
            bins (int, optional): Number of histogram bins. Defaults to 500 bins.
            bin_width_ns (float, optional): Bin width in nano seconds. Defaults to 2 ns.

        Returns:
            List[int]: Time difference histogram between t2 and t1.
            List[int]: Time difference histogram between t3 and t1.
            List[int]: Time difference histogram between t3 and t2 given a .
            List[int]: Time difference histogram.
        """
    cdef int l_t1 = len(t1)
    cdef int l_t2 = len(t2)
    cdef int l_t3 = len(t3)
    return _cond_delta_loop(t1, t2, t3, bins, bin_width_ns, l_t1, l_t2, l_t3)
=======
               t2,
               bins=500,
               bin_width_ns=2):
    cdef int l_t1 = len(t1)
    cdef int l_t2 = len(t2)
    return _delta_loop(t1, t2, bins, bin_width_ns, l_t1, l_t2)
>>>>>>> 568c445b
<|MERGE_RESOLUTION|>--- conflicted
+++ resolved
@@ -125,7 +125,6 @@
 
 
 def delta_loop(t1,
-<<<<<<< HEAD
         t2,
         bins: int = 500,
         bin_width_ns: float = 2
@@ -174,12 +173,4 @@
     cdef int l_t1 = len(t1)
     cdef int l_t2 = len(t2)
     cdef int l_t3 = len(t3)
-    return _cond_delta_loop(t1, t2, t3, bins, bin_width_ns, l_t1, l_t2, l_t3)
-=======
-               t2,
-               bins=500,
-               bin_width_ns=2):
-    cdef int l_t1 = len(t1)
-    cdef int l_t2 = len(t2)
-    return _delta_loop(t1, t2, bins, bin_width_ns, l_t1, l_t2)
->>>>>>> 568c445b
+    return _cond_delta_loop(t1, t2, t3, bins, bin_width_ns, l_t1, l_t2, l_t3)